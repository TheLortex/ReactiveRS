--- conflicted
+++ resolved
@@ -7,16 +7,13 @@
 coco = "0.3.3"
 itertools = "0.7.4"
 rand="0.3"
-<<<<<<< HEAD
+ansi-escapes = "0.1.0"
+ncurses = "5.87.0"
 piston2d-graphics="0.24.0"
 piston2d-opengl_graphics="0.50.0"
 piston="0.35.0"
 pistoncore-sdl2_window = "0.47.0"
 sdl2 = "0.31.0"
-=======
-ansi-escapes = "0.1.0"
-ncurses = "5.87.0"
->>>>>>> 5383a996
 
 [lib]
 name = "reactivers"
