--- conflicted
+++ resolved
@@ -575,21 +575,15 @@
 
 
 /// Indicates if a loop is finished.
-
 #[derive(Clone)]
 pub enum LoopStatus<V> {
     Continue, Exit(V)
 }
 
-<<<<<<< HEAD
+impl<V> Copy for LoopStatus<V> where V: Copy {}
+
+
 /// A process that build a while loop around a `ProcessMut` with return type `LoopStatus`.
-=======
-impl<V> Copy for LoopStatus<V> where V: Copy {
-
-}
-
-
->>>>>>> 4c3360ff
 pub struct While<P> {
     process: P,
 }
